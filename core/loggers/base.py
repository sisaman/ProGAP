<<<<<<< HEAD
from typing import Annotated
from uuid import uuid1
from abc import ABC, abstractmethod
from torch.nn import Module
from core.args.utils import ArgInfo

=======
from abc import ABC, abstractmethod
from torch.nn import Module
>>>>>>> ec7ca078


class LoggerBase(ABC):
    @property
    @abstractmethod
    def experiment(self): pass

    @abstractmethod
    def log(self, metrics: dict[str, object]): pass
    
    @abstractmethod
    def log_summary(self, metrics: dict[str, object]): pass

    @abstractmethod
    def watch(self, model: Module, **kwargs): pass
    
    @abstractmethod
    def finish(self): pass<|MERGE_RESOLUTION|>--- conflicted
+++ resolved
@@ -1,14 +1,5 @@
-<<<<<<< HEAD
-from typing import Annotated
-from uuid import uuid1
 from abc import ABC, abstractmethod
 from torch.nn import Module
-from core.args.utils import ArgInfo
-
-=======
-from abc import ABC, abstractmethod
-from torch.nn import Module
->>>>>>> ec7ca078
 
 
 class LoggerBase(ABC):
